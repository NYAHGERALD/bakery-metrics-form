--- conflicted
+++ resolved
@@ -25,7 +25,7 @@
 
 # Flask App Configuration
 app = Flask(__name__)
-app.secret_key = os.getenv('SECRET_KEY', '')
+app.secret_key = os.getenv('SECRET_KEY', 'dev-key-change-in-production')
 app.permanent_session_lifetime = timedelta(hours=2)
 
 # Database Configuration
@@ -41,7 +41,6 @@
 # Google Drive Configuration (for image uploads)
 GOOGLE_DRIVE_FOLDER_ID = os.getenv('GOOGLE_DRIVE_FOLDER_ID', '')
 
-<<<<<<< HEAD
 # Database Connection Pool
 @contextmanager
 def get_db_connection():
@@ -227,19 +226,52 @@
         response.headers['Expires'] = '0'
         return response
     return decorated_function
-=======
-# --- Flask App Config ---
-load_dotenv()
-app = Flask(__name__)
-app.secret_key = os.getenv('SECRET_KEY', 'dev-key-change-in-production')
-app.permanent_session_lifetime = timedelta(hours=1)
->>>>>>> 2c3729db
 
 @app.before_request
 def make_session_permanent():
     session.permanent = True
 
-<<<<<<< HEAD
+# Google Sheets Configuration (for legacy compatibility if needed)
+try:
+    import gspread
+    from oauth2client.service_account import ServiceAccountCredentials
+    from googleapiclient.discovery import build
+    
+    scope = ['https://spreadsheets.google.com/feeds', 'https://www.googleapis.com/auth/drive']
+    credentials_path = os.getenv('GOOGLE_CREDENTIALS_PATH', '/etc/secrets/credentials.json')
+    
+    if os.path.exists(credentials_path):
+        creds = ServiceAccountCredentials.from_json_keyfile_name(credentials_path, scope)
+        client = gspread.authorize(creds)
+        drive_service = build('drive', 'v3', credentials=creds)
+        SPREADSHEET_ID = os.getenv('GOOGLE_SPREADSHEET_ID', '15YC7uMlrecjNDuwyT1fzRhipxmtjjzhfibxnLxoYkoQ')
+        SHEET_NAME = "Foreign Material Reports"
+        SPREADSHEET_NAME = 'BAKERY METRICS_2024-2025'
+        
+        # Helper to get latest week sheet name
+        def get_latest_week_sheet():
+            spreadsheet = client.open_by_key(SPREADSHEET_ID)
+            sheet_names = spreadsheet.worksheets()
+            pattern = re.compile(r"(\d{2}-\d{2}-\d{4})_\d{2}-\d{2}-\d{4}")
+
+            def extract_date(sheet):
+                match = pattern.match(sheet.title)
+                if match:
+                    return datetime.strptime(match.group(1), "%m-%d-%Y")
+                return datetime.min
+
+            sorted_sheets = sorted(sheet_names, key=extract_date, reverse=True)
+            return sorted_sheets[0].title if sorted_sheets else ""
+    else:
+        logger.warning("Google credentials not found, Google Sheets functionality disabled")
+        client = None
+        drive_service = None
+        
+except ImportError:
+    logger.warning("Google API libraries not installed, Google Sheets functionality disabled")
+    client = None
+    drive_service = None
+
 # Helper Functions
 def log_submission(user_id, user_name, user_email, submission_type, message, week_sheet=None, day_of_week=None, success=True):
     """Log form submissions for audit trail."""
@@ -264,26 +296,6 @@
                 conn.commit()
     except Exception as e:
         logger.error(f"Failed to log submission: {e}")
-=======
-scope = ['https://spreadsheets.google.com/feeds', 'https://www.googleapis.com/auth/drive']
-# Use environment variable for credentials path, fallback to /etc/secrets for Render
-credentials_path = os.getenv('GOOGLE_CREDENTIALS_PATH', '/etc/secrets/credentials.json')
-creds = ServiceAccountCredentials.from_json_keyfile_name(credentials_path, scope)
-client = gspread.authorize(creds)
-SPREADSHEET_ID = os.getenv('GOOGLE_SPREADSHEET_ID', '15YC7uMlrecjNDuwyT1fzRhipxmtjjzhfibxnLxoYkoQ')
-SHEET_NAME = "Foreign Material Reports"
-GOOGLE_DRIVE_FOLDER_ID = os.getenv('GOOGLE_DRIVE_FOLDER_ID', "1O5-wG6PWFTXI-gldzZhqknp03gxyXRyv")
-# Your Spreadsheet name
-SPREADSHEET_NAME = 'BAKERY METRICS_2024-2025'
-
-drive_service = build('drive', 'v3', credentials=creds)
-
-# Helper to get latest week sheet name
-def get_latest_week_sheet():
-    spreadsheet = client.open_by_key(SPREADSHEET_ID)
-    sheet_names = spreadsheet.worksheets()
-    pattern = re.compile(r"(\d{2}-\d{2}-\d{4})_\d{2}-\d{2}-\d{4}")
->>>>>>> 2c3729db
 
 def get_user_by_email(email):
     """Get user by email address."""
@@ -629,16 +641,9 @@
         flash("Password must contain at least one lowercase letter.", "danger")
         return render_template('register.html')
 
-<<<<<<< HEAD
     if not re.search(r"[0-9]", password):
         flash("Password must contain at least one number.", "danger")
         return render_template('register.html')
-=======
-        # Check for default password that requires change
-        default_password = os.getenv('DEFAULT_TEMP_PASSWORD', 'tortilla#')
-        if stored_password == default_password and password == default_password:
-            return redirect(url_for('set_password'))
->>>>>>> 2c3729db
 
     if not re.search(r"[!@#$%^&*(),.?\":{}|<>]", password):
         flash("Password must contain at least one special character.", "danger")
